--- conflicted
+++ resolved
@@ -25,11 +25,8 @@
 import Event, { Emitter } from 'vs/base/common/event';
 import { IDomNodePagePosition } from 'vs/base/browser/dom';
 import { DataTransfers } from 'vs/base/browser/dnd';
-<<<<<<< HEAD
 import { DefaultTreestyler } from './treeDefaults';
-=======
 import { Delayer } from 'vs/base/common/async';
->>>>>>> e2bc0e11
 
 export interface IRow {
 	element: HTMLElement;
