--- conflicted
+++ resolved
@@ -5,18 +5,11 @@
 
 import { RunOnceScheduler } from '../../../../base/common/async.js';
 import { MarkdownString } from '../../../../base/common/htmlContent.js';
-<<<<<<< HEAD
-import { Disposable, DisposableStore, MutableDisposable, toDisposable } from '../../../../base/common/lifecycle.js';
-import { autorun, autorunWithStore, derived, IObservable, observableValue, transaction } from '../../../../base/common/observable.js';
-import { localize } from '../../../../nls.js';
-import { IContextKeyService, RawContextKey } from '../../../../platform/contextkey/common/contextkey.js';
-import { ExtensionIdentifier, IRelaxedExtensionDescription } from '../../../../platform/extensions/common/extensions.js';
-=======
 import { Disposable, DisposableStore, MutableDisposable } from '../../../../base/common/lifecycle.js';
-import { autorun, derived, IObservable, observableValue } from '../../../../base/common/observable.js';
+import { autorun, derived, IObservable, observableValue, transaction } from '../../../../base/common/observable.js';
 import { localize } from '../../../../nls.js';
 import { IContextKeyService } from '../../../../platform/contextkey/common/contextkey.js';
->>>>>>> 6da38d10
+import { ExtensionIdentifier, IRelaxedExtensionDescription } from '../../../../platform/extensions/common/extensions.js';
 import { IInstantiationService } from '../../../../platform/instantiation/common/instantiation.js';
 import { ILogService } from '../../../../platform/log/common/log.js';
 import { IProductService } from '../../../../platform/product/common/productService.js';
@@ -105,16 +98,9 @@
 		});
 
 		const tools = this._register(new MutableDisposable());
-<<<<<<< HEAD
-		this._register(autorunWithStore((reader, store) => {
-
-			const servers = this._publishedServers.read(reader);
-=======
-
 		this._register(autorun(r => {
 
-			const servers = this._servers.read(r);
->>>>>>> 6da38d10
+			const servers = this._publishedServers.read(r);
 
 			// TODO@jrieken wasteful, needs some diff'ing/change-info
 			const newStore = new DisposableStore();
@@ -123,18 +109,7 @@
 
 			for (const server of servers) {
 
-<<<<<<< HEAD
-				for (const tool of server.tools.read(reader)) {
-
-					const ctxKey = new RawContextKey<boolean>(`mcp.tool.${tool.id}.enabled`, true);
-					const ctxInst = contextKeyService.createKey<boolean>(ctxKey.key, true);
-					store.add(toDisposable(() => ctxInst.reset()));
-					store.add(autorun(reader => {
-						ctxInst.set(tool.enabled.read(reader));
-					}));
-=======
 				for (const tool of server.tools.read(r)) {
->>>>>>> 6da38d10
 
 					newStore.add(toolsService.registerToolData({
 						id: tool.id,
