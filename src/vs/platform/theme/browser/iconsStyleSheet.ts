--- conflicted
+++ resolved
@@ -5,13 +5,8 @@
 
 import { asCSSPropertyValue, asCSSUrl } from 'vs/base/browser/dom';
 import { Emitter, Event } from 'vs/base/common/event';
-<<<<<<< HEAD
-import { getIconRegistry, IconContribution, IconFontContribution } from 'vs/platform/theme/common/iconRegistry';
-=======
 import { getIconRegistry, IconContribution, IconFontDefinition } from 'vs/platform/theme/common/iconRegistry';
 import { IProductIconTheme, IThemeService, ThemeIcon } from 'vs/platform/theme/common/themeService';
-
->>>>>>> b5d3ec5b
 
 export interface IIconsStyleSheet {
 	getCSS(): string;
@@ -30,11 +25,7 @@
 			const productIconTheme = themeService ? themeService.getProductIconTheme() : new UnthemedProductIconTheme();
 			const usedFontIds: { [id: string]: IconFontDefinition | undefined } = {};
 			const formatIconRule = (contribution: IconContribution): string | undefined => {
-<<<<<<< HEAD
-				const definition = IconContribution.getDefinition(contribution, iconRegistry);
-=======
 				const definition = productIconTheme.getIcon(contribution);
->>>>>>> b5d3ec5b
 				if (!definition) {
 					return undefined;
 				}
