/*---------------------------------------------------------------------------------------------
 *  Copyright (c) Microsoft Corporation. All rights reserved.
 *  Licensed under the MIT License. See License.txt in the project root for license information.
 *--------------------------------------------------------------------------------------------*/

import * as vscode from 'vscode';
import { Node, HtmlNode, Rule, Property, Stylesheet } from 'EmmetNode';
import { getEmmetHelper, getNode, getInnerRange, getMappingForIncludedLanguages, parseDocument, validate, getEmmetConfiguration, isStyleSheet, getEmmetMode, parsePartialStylesheet, isStyleAttribute, getEmbeddedCssNodeIfAny, isTemplateScript } from './util';

const trimRegex = /[\u00a0]*[\d|#|\-|\*|\u2022]+\.?/;
const hexColorRegex = /^#[\d,a-f,A-F]{0,6}$/;
<<<<<<< HEAD
const allowedMimeTypesInScriptTag = ['text/html', 'text/plain', 'text/x-template', 'text/template'];
=======
>>>>>>> 8647b7c1
const inlineElements = ['a', 'abbr', 'acronym', 'applet', 'b', 'basefont', 'bdo',
	'big', 'br', 'button', 'cite', 'code', 'del', 'dfn', 'em', 'font', 'i',
	'iframe', 'img', 'input', 'ins', 'kbd', 'label', 'map', 'object', 'q',
	's', 'samp', 'select', 'small', 'span', 'strike', 'strong', 'sub', 'sup',
	'textarea', 'tt', 'u', 'var'];

interface ExpandAbbreviationInput {
	syntax: string;
	abbreviation: string;
	rangeToReplace: vscode.Range;
	textToWrap?: string[];
	filter?: string;
}

interface PreviewRangesWithContent {
	previewRange: vscode.Range;
	originalRange: vscode.Range;
	originalContent: string;
	textToWrapInPreview: string[];
}

export function wrapWithAbbreviation(args: any) {
	return doWrapping(false, args);
}

export function wrapIndividualLinesWithAbbreviation(args: any) {
	return doWrapping(true, args);
}

function doWrapping(individualLines: boolean, args: any) {
	if (!validate(false) || !vscode.window.activeTextEditor) {
		return;
	}

	const editor = vscode.window.activeTextEditor;
	const rootNode = parseDocument(editor.document, false);
	if (individualLines) {
		if (editor.selections.length === 1 && editor.selection.isEmpty) {
			vscode.window.showInformationMessage('Select more than 1 line and try again.');
			return;
		}
		if (editor.selections.find(x => x.isEmpty)) {
			vscode.window.showInformationMessage('Select more than 1 line in each selection and try again.');
			return;
		}
	}
	const syntax = getSyntaxFromArgs({ language: editor.document.languageId });
	if (!syntax) {
		return;
	}

	let inPreview = false;
	let currentValue = '';
	const helper = getEmmetHelper();

	// Fetch general information for the succesive expansions. i.e. the ranges to replace and its contents
	let rangesToReplace: PreviewRangesWithContent[] = editor.selections.sort((a: vscode.Selection, b: vscode.Selection) => { return a.start.compareTo(b.start); }).map(selection => {
		let rangeToReplace: vscode.Range = selection.isReversed ? new vscode.Range(selection.active, selection.anchor) : selection;
		if (!rangeToReplace.isSingleLine && rangeToReplace.end.character === 0) {
			const previousLine = rangeToReplace.end.line - 1;
			const lastChar = editor.document.lineAt(previousLine).text.length;
			rangeToReplace = new vscode.Range(rangeToReplace.start, new vscode.Position(previousLine, lastChar));
		} else if (rangeToReplace.isEmpty) {
			const { active } = selection;
			const currentNode = getNode(rootNode, active, true);
			if (currentNode && (currentNode.start.line === active.line || currentNode.end.line === active.line)) {
				rangeToReplace = new vscode.Range(currentNode.start, currentNode.end);
			} else {
				rangeToReplace = new vscode.Range(rangeToReplace.start.line, 0, rangeToReplace.start.line, editor.document.lineAt(rangeToReplace.start.line).text.length);
			}
		}

		const firstLineOfSelection = editor.document.lineAt(rangeToReplace.start).text.substr(rangeToReplace.start.character);
		const matches = firstLineOfSelection.match(/^(\s*)/);
		const extraWhiteSpaceSelected = matches ? matches[1].length : 0;
		rangeToReplace = new vscode.Range(rangeToReplace.start.line, rangeToReplace.start.character + extraWhiteSpaceSelected, rangeToReplace.end.line, rangeToReplace.end.character);

		let textToWrapInPreview: string[];
		let textToReplace = editor.document.getText(rangeToReplace);
		if (individualLines) {
			textToWrapInPreview = textToReplace.split('\n').map(x => x.trim());
		} else {
			const wholeFirstLine = editor.document.lineAt(rangeToReplace.start).text;
			const otherMatches = wholeFirstLine.match(/^(\s*)/);
			const preceedingWhiteSpace = otherMatches ? otherMatches[1] : '';
			textToWrapInPreview = rangeToReplace.isSingleLine ? [textToReplace] : ['\n\t' + textToReplace.split('\n' + preceedingWhiteSpace).join('\n\t') + '\n'];
		}

		return {
			previewRange: rangeToReplace,
			originalRange: rangeToReplace,
			originalContent: textToReplace,
			textToWrapInPreview
		};
	});

	function revertPreview(): Thenable<any> {
		return editor.edit(builder => {
			for (let i = 0; i < rangesToReplace.length; i++) {
				builder.replace(rangesToReplace[i].previewRange, rangesToReplace[i].originalContent);
				rangesToReplace[i].previewRange = rangesToReplace[i].originalRange;
			}
		}, { undoStopBefore: false, undoStopAfter: false });
	}

	function applyPreview(expandAbbrList: ExpandAbbreviationInput[]): Thenable<boolean> {
		let lastOldPreviewRange = new vscode.Range(0, 0, 0, 0);
		let lastNewPreviewRange = new vscode.Range(0, 0, 0, 0);
		let totalLinesInserted = 0;

		return editor.edit(builder => {
			for (let i = 0; i < rangesToReplace.length; i++) {
				const expandedText = expandAbbr(expandAbbrList[i]) || '';
				if (!expandedText) {
					// Failed to expand text. We already showed an error inside expandAbbr.
					break;
				}

				const oldPreviewRange = rangesToReplace[i].previewRange;
				const preceedingText = editor.document.getText(new vscode.Range(oldPreviewRange.start.line, 0, oldPreviewRange.start.line, oldPreviewRange.start.character));
				const indentPrefix = (preceedingText.match(/^(\s*)/) || ['', ''])[1];

				let newText = expandedText.replace(/\n/g, '\n' + indentPrefix); // Adding indentation on each line of expanded text
				newText = newText.replace(/\$\{[\d]*\}/g, '|'); // Removing Tabstops
				newText = newText.replace(/\$\{[\d]*(:[^}]*)?\}/g, (match) => {		// Replacing Placeholders
					return match.replace(/^\$\{[\d]*:/, '').replace('}', '');
				});
				builder.replace(oldPreviewRange, newText);

				const expandedTextLines = newText.split('\n');
				const oldPreviewLines = oldPreviewRange.end.line - oldPreviewRange.start.line + 1;
				const newLinesInserted = expandedTextLines.length - oldPreviewLines;

				let newPreviewLineStart = oldPreviewRange.start.line + totalLinesInserted;
				let newPreviewStart = oldPreviewRange.start.character;
				const newPreviewLineEnd = oldPreviewRange.end.line + totalLinesInserted + newLinesInserted;
				let newPreviewEnd = expandedTextLines[expandedTextLines.length - 1].length;
				if (i > 0 && newPreviewLineEnd === lastNewPreviewRange.end.line) {
					// If newPreviewLineEnd is equal to the previous expandedText lineEnd,
					// set newPreviewStart to the length of the previous expandedText in that line
					// plus the number of characters between both selections.
					newPreviewStart = lastNewPreviewRange.end.character + (oldPreviewRange.start.character - lastOldPreviewRange.end.character);
					newPreviewEnd += newPreviewStart;
				}
				else if (i > 0 && newPreviewLineStart === lastNewPreviewRange.end.line) {
					// Same as above but expandedTextLines.length > 1 so newPreviewEnd keeps its value.
					newPreviewStart = lastNewPreviewRange.end.character + (oldPreviewRange.start.character - lastOldPreviewRange.end.character);
				}
				else if (expandedTextLines.length === 1) {
					// If the expandedText is single line, add the length of preceeding text as it will not be included in line length.
					newPreviewEnd += oldPreviewRange.start.character;
				}

				lastOldPreviewRange = rangesToReplace[i].previewRange;
				rangesToReplace[i].previewRange = lastNewPreviewRange = new vscode.Range(newPreviewLineStart, newPreviewStart, newPreviewLineEnd, newPreviewEnd);

				totalLinesInserted += newLinesInserted;
			}
		}, { undoStopBefore: false, undoStopAfter: false });
	}

	function makeChanges(inputAbbreviation: string | undefined, definitive: boolean): Thenable<boolean> {
		if (!inputAbbreviation || !inputAbbreviation.trim() || !helper.isAbbreviationValid(syntax, inputAbbreviation)) {
			return inPreview ? revertPreview().then(() => { return false; }) : Promise.resolve(inPreview);
		}

		let extractedResults = helper.extractAbbreviationFromText(inputAbbreviation);
		if (!extractedResults) {
			return Promise.resolve(inPreview);
		} else if (extractedResults.abbreviation !== inputAbbreviation) {
			// Not clear what should we do in this case. Warn the user? How?
		}

		let { abbreviation, filter } = extractedResults;
		if (definitive) {
			const revertPromise = inPreview ? revertPreview() : Promise.resolve();
			return revertPromise.then(() => {
				const expandAbbrList: ExpandAbbreviationInput[] = rangesToReplace.map(rangesAndContent => {
					let rangeToReplace = rangesAndContent.originalRange;
					let textToWrap: string[];
					if (individualLines) {
						textToWrap = rangesAndContent.textToWrapInPreview;
					} else {
						textToWrap = rangeToReplace.isSingleLine ? ['$TM_SELECTED_TEXT'] : ['\n\t$TM_SELECTED_TEXT\n'];
					}
					return { syntax: syntax || '', abbreviation, rangeToReplace, textToWrap, filter };
				});
				return expandAbbreviationInRange(editor, expandAbbrList, !individualLines).then(() => { return true; });
			});
		}

		const expandAbbrList: ExpandAbbreviationInput[] = rangesToReplace.map(rangesAndContent => {
			return { syntax: syntax || '', abbreviation, rangeToReplace: rangesAndContent.originalRange, textToWrap: rangesAndContent.textToWrapInPreview, filter };
		});

		return applyPreview(expandAbbrList);
	}

	function inputChanged(value: string): string {
		if (value !== currentValue) {
			currentValue = value;
			makeChanges(value, false).then((out) => {
				if (typeof out === 'boolean') {
					inPreview = out;
				}
			});
		}
		return '';
	}
	const abbreviationPromise = (args && args['abbreviation']) ? Promise.resolve(args['abbreviation']) : vscode.window.showInputBox({ prompt: 'Enter Abbreviation', validateInput: inputChanged });
	return abbreviationPromise.then(inputAbbreviation => {
		return makeChanges(inputAbbreviation, true);
	});
}

export function expandEmmetAbbreviation(args: any): Thenable<boolean | undefined> {
	if (!validate() || !vscode.window.activeTextEditor) {
		return fallbackTab();
	}

	args = args || {};
	if (!args['language']) {
		args['language'] = vscode.window.activeTextEditor.document.languageId;
	} else {
		const excludedLanguages = vscode.workspace.getConfiguration('emmet')['excludeLanguages'] ? vscode.workspace.getConfiguration('emmet')['excludeLanguages'] : [];
		if (excludedLanguages.indexOf(vscode.window.activeTextEditor.document.languageId) > -1) {
			return fallbackTab();
		}
	}
	const syntax = getSyntaxFromArgs(args);
	if (!syntax) {
		return fallbackTab();
	}

	const editor = vscode.window.activeTextEditor;
	let rootNode: Node | undefined;
	let usePartialParsing = vscode.workspace.getConfiguration('emmet')['optimizeStylesheetParsing'] === true;
	if (editor.selections.length === 1 && isStyleSheet(editor.document.languageId) && usePartialParsing && editor.document.lineCount > 1000) {
		rootNode = parsePartialStylesheet(editor.document, editor.selection.isReversed ? editor.selection.anchor : editor.selection.active);
	} else {
		rootNode = parseDocument(editor.document, false);
	}

	// When tabbed on a non empty selection, do not treat it as an emmet abbreviation, and fallback to tab instead
	if (vscode.workspace.getConfiguration('emmet')['triggerExpansionOnTab'] === true && editor.selections.find(x => !x.isEmpty)) {
		return fallbackTab();
	}

	let abbreviationList: ExpandAbbreviationInput[] = [];
	let firstAbbreviation: string;
	let allAbbreviationsSame: boolean = true;
	const helper = getEmmetHelper();

	let getAbbreviation = (document: vscode.TextDocument, selection: vscode.Selection, position: vscode.Position, syntax: string): [vscode.Range | null, string, string] => {
		let rangeToReplace: vscode.Range = selection;
		let abbr = document.getText(rangeToReplace);
		if (!rangeToReplace.isEmpty) {
			let extractedResults = helper.extractAbbreviationFromText(abbr);
			if (extractedResults) {
				return [rangeToReplace, extractedResults.abbreviation, extractedResults.filter];
			}
			return [null, '', ''];
		}

		const currentLine = editor.document.lineAt(position.line).text;
		const textTillPosition = currentLine.substr(0, position.character);

		// Expand cases like <div to <div></div> explicitly
		// else we will end up with <<div></div>
		if (syntax === 'html') {
			let matches = textTillPosition.match(/<(\w+)$/);
			if (matches) {
				abbr = matches[1];
				rangeToReplace = new vscode.Range(position.translate(0, -(abbr.length + 1)), position);
				return [rangeToReplace, abbr, ''];
			}
		}
		let extractedResults = helper.extractAbbreviation(editor.document, position, false);
		if (!extractedResults) {
			return [null, '', ''];
		}

		let { abbreviationRange, abbreviation, filter } = extractedResults;
		return [new vscode.Range(abbreviationRange.start.line, abbreviationRange.start.character, abbreviationRange.end.line, abbreviationRange.end.character), abbreviation, filter];
	};

	let selectionsInReverseOrder = editor.selections.slice(0);
	selectionsInReverseOrder.sort((a, b) => {
		var posA = a.isReversed ? a.anchor : a.active;
		var posB = b.isReversed ? b.anchor : b.active;
		return posA.compareTo(posB) * -1;
	});

	selectionsInReverseOrder.forEach(selection => {
		let position = selection.isReversed ? selection.anchor : selection.active;
		let [rangeToReplace, abbreviation, filter] = getAbbreviation(editor.document, selection, position, syntax);
		if (!rangeToReplace) {
			return;
		}
		if (!helper.isAbbreviationValid(syntax, abbreviation)) {
			return;
		}
		let currentNode = getNode(rootNode, position, true);
		let validateLocation = true;
		let syntaxToUse = syntax;

		if (editor.document.languageId === 'html') {
			if (isStyleAttribute(currentNode, position)) {
				syntaxToUse = 'css';
				validateLocation = false;
			} else {
				const embeddedCssNode = getEmbeddedCssNodeIfAny(editor.document, currentNode, position);
				if (embeddedCssNode) {
					currentNode = getNode(embeddedCssNode, position, true);
					syntaxToUse = 'css';
				}
			}
		}

		if (validateLocation && !isValidLocationForEmmetAbbreviation(editor.document, rootNode, currentNode, syntaxToUse, position, rangeToReplace)) {
			return;
		}

		if (!firstAbbreviation) {
			firstAbbreviation = abbreviation;
		} else if (allAbbreviationsSame && firstAbbreviation !== abbreviation) {
			allAbbreviationsSame = false;
		}

		abbreviationList.push({ syntax: syntaxToUse, abbreviation, rangeToReplace, filter });
	});

	return expandAbbreviationInRange(editor, abbreviationList, allAbbreviationsSame).then(success => {
		if (!success) {
			return fallbackTab();
		}
	});
}

function fallbackTab(): Thenable<boolean | undefined> {
	if (vscode.workspace.getConfiguration('emmet')['triggerExpansionOnTab'] === true) {
		return vscode.commands.executeCommand('tab');
	}
	return Promise.resolve(true);
}
/**
 * Checks if given position is a valid location to expand emmet abbreviation.
 * Works only on html and css/less/scss syntax
 * @param document current Text Document
 * @param rootNode parsed document
 * @param currentNode current node in the parsed document
 * @param syntax syntax of the abbreviation
 * @param position position to validate
 * @param abbreviationRange The range of the abbreviation for which given position is being validated
 */
export function isValidLocationForEmmetAbbreviation(document: vscode.TextDocument, rootNode: Node | undefined, currentNode: Node | null, syntax: string, position: vscode.Position, abbreviationRange: vscode.Range): boolean {
	if (isStyleSheet(syntax)) {
		const stylesheet = <Stylesheet>rootNode;
		if (stylesheet && (stylesheet.comments || []).some(x => position.isAfterOrEqual(x.start) && position.isBeforeOrEqual(x.end))) {
			return false;
		}
		// Continue validation only if the file was parse-able and the currentNode has been found
		if (!currentNode) {
			return true;
		}

		// Fix for https://github.com/Microsoft/vscode/issues/34162
		// Other than sass, stylus, we can make use of the terminator tokens to validate position
		if (syntax !== 'sass' && syntax !== 'stylus' && currentNode.type === 'property') {

			// Fix for upstream issue https://github.com/emmetio/css-parser/issues/3
			if (currentNode.parent
				&& currentNode.parent.type !== 'rule'
				&& currentNode.parent.type !== 'at-rule') {
				return false;
			}

			const abbreviation = document.getText(new vscode.Range(abbreviationRange.start.line, abbreviationRange.start.character, abbreviationRange.end.line, abbreviationRange.end.character));
			const propertyNode = <Property>currentNode;
			if (propertyNode.terminatorToken
				&& propertyNode.separator
				&& position.isAfterOrEqual(propertyNode.separatorToken.end)
				&& position.isBeforeOrEqual(propertyNode.terminatorToken.start)
				&& abbreviation.indexOf(':') === -1) {
				return hexColorRegex.test(abbreviation) || abbreviation === '!';
			}
			if (!propertyNode.terminatorToken
				&& propertyNode.separator
				&& position.isAfterOrEqual(propertyNode.separatorToken.end)
				&& abbreviation.indexOf(':') === -1) {
				return hexColorRegex.test(abbreviation) || abbreviation === '!';
			}
			if (hexColorRegex.test(abbreviation) || abbreviation === '!') {
				return false;
			}
		}

		// If current node is a rule or at-rule, then perform additional checks to ensure
		// emmet suggestions are not provided in the rule selector
		if (currentNode.type !== 'rule' && currentNode.type !== 'at-rule') {
			return true;
		}

		const currentCssNode = <Rule>currentNode;

		// Position is valid if it occurs after the `{` that marks beginning of rule contents
		if (position.isAfter(currentCssNode.contentStartToken.end)) {
			return true;
		}

		// Workaround for https://github.com/Microsoft/vscode/30188
		// The line above the rule selector is considered as part of the selector by the css-parser
		// But we should assume it is a valid location for css properties under the parent rule
		if (currentCssNode.parent
			&& (currentCssNode.parent.type === 'rule' || currentCssNode.parent.type === 'at-rule')
			&& currentCssNode.selectorToken
			&& position.line !== currentCssNode.selectorToken.end.line
			&& currentCssNode.selectorToken.start.character === abbreviationRange.start.character
			&& currentCssNode.selectorToken.start.line === abbreviationRange.start.line
		) {
			return true;
		}

		return false;
	}

	const startAngle = '<';
	const endAngle = '>';
	const escape = '\\';
	const question = '?';
	const currentHtmlNode = <HtmlNode>currentNode;
	let start = new vscode.Position(0, 0);

	if (currentHtmlNode) {
		if (currentHtmlNode.name === 'script') {
			return isTemplateScript(currentHtmlNode);
		}

		const innerRange = getInnerRange(currentHtmlNode);

		// Fix for https://github.com/Microsoft/vscode/issues/28829
		if (!innerRange || !innerRange.contains(position)) {
			return false;
		}

		// Fix for https://github.com/Microsoft/vscode/issues/35128
		// Find the position up till where we will backtrack looking for unescaped < or >
		// to decide if current position is valid for emmet expansion
		start = innerRange.start;
		let lastChildBeforePosition = currentHtmlNode.firstChild;
		while (lastChildBeforePosition) {
			if (lastChildBeforePosition.end.isAfter(position)) {
				break;
			}
			start = lastChildBeforePosition.end;
			lastChildBeforePosition = lastChildBeforePosition.nextSibling;
		}
	}
	let textToBackTrack = document.getText(new vscode.Range(start.line, start.character, abbreviationRange.start.line, abbreviationRange.start.character));

	// Worse case scenario is when cursor is inside a big chunk of text which needs to backtracked
	// Backtrack only 500 offsets to ensure we dont waste time doing this
	if (textToBackTrack.length > 500) {
		textToBackTrack = textToBackTrack.substr(textToBackTrack.length - 500);
	}

	if (!textToBackTrack.trim()) {
		return true;
	}

	let valid = true;
	let foundSpace = false; // If < is found before finding whitespace, then its valid abbreviation. Eg: <div|
	let i = textToBackTrack.length - 1;
	if (textToBackTrack[i] === startAngle) {
		return false;
	}

	while (i >= 0) {
		const char = textToBackTrack[i];
		i--;
		if (!foundSpace && /\s/.test(char)) {
			foundSpace = true;
			continue;
		}
		if (char === question && textToBackTrack[i] === startAngle) {
			i--;
			continue;
		}
		if (char !== startAngle && char !== endAngle) {
			continue;
		}
		if (i >= 0 && textToBackTrack[i] === escape) {
			i--;
			continue;
		}
		if (char === endAngle) {
			if (i >= 0 && textToBackTrack[i] === '=') {
				continue; // False alarm of cases like =>
			} else {
				break;
			}
		}
		if (char === startAngle) {
			valid = !foundSpace;
			break;
		}
	}

	return valid;
}

/**
 * Expands abbreviations as detailed in expandAbbrList in the editor
 * @param editor
 * @param expandAbbrList
 * @param insertSameSnippet
 * @returns false if no snippet can be inserted.
 */
function expandAbbreviationInRange(editor: vscode.TextEditor, expandAbbrList: ExpandAbbreviationInput[], insertSameSnippet: boolean): Thenable<boolean> {
	if (!expandAbbrList || expandAbbrList.length === 0) {
		return Promise.resolve(false);
	}

	// Snippet to replace at multiple cursors are not the same
	// `editor.insertSnippet` will have to be called for each instance separately
	// We will not be able to maintain multiple cursors after snippet insertion
	let insertPromises: Thenable<boolean>[] = [];
	if (!insertSameSnippet) {
		expandAbbrList.sort((a: ExpandAbbreviationInput, b: ExpandAbbreviationInput) => { return b.rangeToReplace.start.compareTo(a.rangeToReplace.start); }).forEach((expandAbbrInput: ExpandAbbreviationInput) => {
			let expandedText = expandAbbr(expandAbbrInput);
			if (expandedText) {
				insertPromises.push(editor.insertSnippet(new vscode.SnippetString(expandedText), expandAbbrInput.rangeToReplace, { undoStopBefore: false, undoStopAfter: false }));
			}
		});
		if (insertPromises.length === 0) {
			return Promise.resolve(false);
		}
		return Promise.all(insertPromises).then(() => Promise.resolve(true));
	}

	// Snippet to replace at all cursors are the same
	// We can pass all ranges to `editor.insertSnippet` in a single call so that
	// all cursors are maintained after snippet insertion
	const anyExpandAbbrInput = expandAbbrList[0];
	let expandedText = expandAbbr(anyExpandAbbrInput);
	let allRanges = expandAbbrList.map(value => {
		return new vscode.Range(value.rangeToReplace.start.line, value.rangeToReplace.start.character, value.rangeToReplace.end.line, value.rangeToReplace.end.character);
	});
	if (expandedText) {
		return editor.insertSnippet(new vscode.SnippetString(expandedText), allRanges);
	}
	return Promise.resolve(false);
}

/**
 * Expands abbreviation as detailed in given input.
 */
function expandAbbr(input: ExpandAbbreviationInput): string | undefined {
	const helper = getEmmetHelper();
	const expandOptions = helper.getExpandOptions(input.syntax, getEmmetConfiguration(input.syntax), input.filter);

	if (input.textToWrap) {
		if (input.filter && input.filter.indexOf('t') > -1) {
			input.textToWrap = input.textToWrap.map(line => {
				return line.replace(trimRegex, '').trim();
			});
		}
		expandOptions['text'] = input.textToWrap;

		// Below fixes https://github.com/Microsoft/vscode/issues/29898
		// With this, Emmet formats inline elements as block elements
		// ensuring the wrapped multi line text does not get merged to a single line
		if (!input.rangeToReplace.isSingleLine) {
			expandOptions.profile['inlineBreak'] = 1;
		}
	}

	try {
		// Expand the abbreviation
		let expandedText;

		if (input.textToWrap) {
			let parsedAbbr = helper.parseAbbreviation(input.abbreviation, expandOptions);
			if (input.rangeToReplace.isSingleLine && input.textToWrap.length === 1) {

				// Fetch rightmost element in the parsed abbreviation (i.e the element that will contain the wrapped text).
				let wrappingNode = parsedAbbr;
				while (wrappingNode && wrappingNode.children && wrappingNode.children.length > 0) {
					wrappingNode = wrappingNode.children[wrappingNode.children.length - 1];
				}

				// If wrapping with a block element, insert newline in the text to wrap.
				if (wrappingNode && inlineElements.indexOf(wrappingNode.name) === -1) {
					wrappingNode.value = '\n\t' + wrappingNode.value + '\n';
				}
			}
			expandedText = helper.expandAbbreviation(parsedAbbr, expandOptions);
			// All $anyword would have been escaped by the emmet helper.
			// Remove the escaping backslash from $TM_SELECTED_TEXT so that VS Code Snippet controller can treat it as a variable
			expandedText = expandedText.replace('\\$TM_SELECTED_TEXT', '$TM_SELECTED_TEXT');
		} else {
			expandedText = helper.expandAbbreviation(input.abbreviation, expandOptions);
		}

		return expandedText;

	} catch (e) {
		vscode.window.showErrorMessage('Failed to expand abbreviation');
	}


}

function getSyntaxFromArgs(args: Object): string | undefined {
	const mappedModes = getMappingForIncludedLanguages();
	const language: string = args['language'];
	const parentMode: string = args['parentMode'];
	const excludedLanguages = vscode.workspace.getConfiguration('emmet')['excludeLanguages'] ? vscode.workspace.getConfiguration('emmet')['excludeLanguages'] : [];
	if (excludedLanguages.indexOf(language) > -1) {
		return;
	}

	let syntax = getEmmetMode((mappedModes[language] ? mappedModes[language] : language), excludedLanguages);
	if (!syntax) {
		syntax = getEmmetMode((mappedModes[parentMode] ? mappedModes[parentMode] : parentMode), excludedLanguages);
	}

	return syntax;
}<|MERGE_RESOLUTION|>--- conflicted
+++ resolved
@@ -9,10 +9,6 @@
 
 const trimRegex = /[\u00a0]*[\d|#|\-|\*|\u2022]+\.?/;
 const hexColorRegex = /^#[\d,a-f,A-F]{0,6}$/;
-<<<<<<< HEAD
-const allowedMimeTypesInScriptTag = ['text/html', 'text/plain', 'text/x-template', 'text/template'];
-=======
->>>>>>> 8647b7c1
 const inlineElements = ['a', 'abbr', 'acronym', 'applet', 'b', 'basefont', 'bdo',
 	'big', 'br', 'button', 'cite', 'code', 'del', 'dfn', 'em', 'font', 'i',
 	'iframe', 'img', 'input', 'ins', 'kbd', 'label', 'map', 'object', 'q',
